package pl.kosma.geodesy;

import com.google.common.collect.Sets;
import net.minecraft.block.*;
import net.minecraft.block.entity.CommandBlockBlockEntity;
import net.minecraft.block.entity.DropperBlockEntity;
import net.minecraft.block.entity.HopperBlockEntity;
import net.minecraft.block.entity.StructureBlockBlockEntity;
import net.minecraft.block.enums.BlockHalf;
import net.minecraft.block.enums.StructureBlockMode;
import net.minecraft.block.enums.WallMountLocation;
import net.minecraft.block.enums.WireConnection;
import net.minecraft.item.ItemStack;
import net.minecraft.item.Items;
import net.minecraft.server.network.ServerPlayerEntity;
import net.minecraft.state.property.Properties;
import net.minecraft.text.Text;
import net.minecraft.util.Pair;
import net.minecraft.util.math.BlockBox;
import net.minecraft.util.math.BlockPos;
import net.minecraft.util.math.Direction;
import net.minecraft.world.World;
import org.slf4j.Logger;
import org.slf4j.LoggerFactory;

import javax.annotation.Nullable;
import java.lang.ref.WeakReference;
import java.util.*;
import java.util.concurrent.atomic.AtomicInteger;
import java.util.stream.Collectors;

import static net.minecraft.block.Block.NOTIFY_LISTENERS;

public class GeodesyCore {

    // Build-time adjustments.
    static final int BUILD_MARGIN = 16;
    static final int WALL_OFFSET = 2;
    static final int CLOCK_Y_OFFSET = 13;
    static final Block WORK_AREA_WALL = Blocks.TINTED_GLASS;
    static final Block FULL_BLOCK = Blocks.IRON_BLOCK;
    static final Set<Block> MARKERS_BLOCKER = Sets.newHashSet(Blocks.WITHER_SKELETON_SKULL, Blocks.WITHER_SKELETON_WALL_SKULL);
    static final Set<Block> MARKERS_MACHINE = Sets.newHashSet(Blocks.ZOMBIE_HEAD, Blocks.ZOMBIE_WALL_HEAD);
    static final Set<Block> PRESERVE_BLOCKS = Sets.newHashSet(Blocks.BUDDING_AMETHYST, Blocks.COMMAND_BLOCK);
    static final Set<Block> STICKY_BLOCKS = Sets.newHashSet(Blocks.SLIME_BLOCK, Blocks.HONEY_BLOCK);
    static final Set<Block> PRESERVE_WALL_BLOCKS = Sets.newHashSet(Blocks.SLIME_BLOCK, Blocks.HONEY_BLOCK, Blocks.OBSIDIAN);

    static final Logger LOGGER = LoggerFactory.getLogger("GeodesyCore");

    private World world;
    @Nullable
    private IterableBlockBox geode;
    /**
     * List of all budding amethyst blocks in the current selected area.
     * Must contain all budding amethyst blocks.
     */
    @Nullable
    private List<BlockPos> buddingAmethystPositions;
    /**
     * List of all amethyst cluster blocks in the current selected area.
     * Must contain all amethyst cluster blocks.
     */
    @Nullable
    private List<Pair<BlockPos, Direction>> amethystClusterPositions;

    /**
     * Introduces the mod and fill the player hotbar with the items for using the mod.
     */
    public void geodesyGeodesy() {
        sendCommandFeedback("Welcome to Geodesy!");
        sendCommandFeedback("Read the book for all the gory details.");
        fillHotbar();
    }

    /**
     * Fills the player's hotbar with the items for using the mod.
     * Replaces existing items.
     */
    private void fillHotbar() {
        ServerPlayerEntity player = this.player.get();
        if (player == null) return;
        player.getInventory().setStack(0, UnholyBookOfGeodesy.summonKrivbeknih());
        player.getInventory().setStack(1, Items.SLIME_BLOCK.getDefaultStack());
        player.getInventory().setStack(2, Items.HONEY_BLOCK.getDefaultStack());
        player.getInventory().setStack(3, Items.WITHER_SKELETON_SKULL.getDefaultStack());
        player.getInventory().setStack(4, Items.ZOMBIE_HEAD.getDefaultStack());
        player.getInventory().setStack(5, Items.AIR.getDefaultStack());
        player.getInventory().setStack(6, Items.AIR.getDefaultStack());
        player.getInventory().setStack(7, Items.AIR.getDefaultStack());
        player.getInventory().setStack(8, Items.POISONOUS_POTATO.getDefaultStack());
    }

    /**
     * Selects an area for the mod to work on.
     * Detects geodes in the area, clears the work area, and
     * record the budding and cluster blocks.
     *
     * @param world    the world
     * @param startPos the start position
     * @param endPos   the end position
     */
    void geodesyArea(World world, BlockPos startPos, BlockPos endPos) {
        sendCommandFeedback("---");

        this.world = world;

        // Detect the geode area.
        detectGeode(startPos, endPos);
        if (geode != null) {
            prepareWorkArea(true);
            countClusters();
            highlightGeode();
        }
    }

    /**
     * Projects the geode in the supplied directions in order.
     * <p>First, grows all clusters. Then, creates a bounding box made out of moss blocks.
     * Then, projects the budding blocks and the cluster blocks to the supplied directions.
     * Budding blocks mean that the block should not have a flying machine, signified with a crying obsidian block on the wall.
     * Cluster blocks mean that the block should be harvested with a flying machine, signified with a pumpkin block on the wall.
     * Finally, calculates the efficiencies of the directions.
     *
     * @param directions the directions to project, in order
     * @implNote Currently, the harvest-bility of the projected areas are not checked.
     * Some areas such as 1x1 holes may be unable to be harvested.
     */
    void geodesyProject(Direction[] directions) {
        // Return if geodesy area has not been run yet.
        if (geode == null || buddingAmethystPositions == null || amethystClusterPositions == null) {
            sendCommandFeedback("No area to analyze. Select an area with /geodesy area first.");
            return;
        }

        // Expand the area and clear it out for work purposes.
        this.prepareWorkArea(true);

        // Grow all amethyst (for efficiency calculation).
        this.growClusters();

        // Make a moss bounding box around the geode.
        IterableBlockBox frameBoundingBox = new IterableBlockBox(geode.expand(WALL_OFFSET));
        frameBoundingBox.forEachEdgePosition(blockPos -> world.setBlockState(blockPos, Blocks.MOSS_BLOCK.getDefaultState(), NOTIFY_LISTENERS));

        // Do nothing more if we have no directions - this signifies we just want
        // to draw the frame and do nothing else.
        if (directions == null) return;


        // Run the projection.
        for (Direction direction : directions) {
            this.projectGeode(direction);
        }

        // Replace all remaining amethyst clusters with buttons so items can't
        // fall on them and get stuck.
        AtomicInteger clustersLeft = new AtomicInteger();
        amethystClusterPositions.forEach(blockPosDirectionPair -> {
            if (world.getBlockState(blockPosDirectionPair.getLeft()).getBlock() == Blocks.AMETHYST_CLUSTER) {
                clustersLeft.getAndIncrement();
                world.setBlockState(blockPosDirectionPair.getLeft(), switch (blockPosDirectionPair.getRight()) {
                    case DOWN ->
                            Blocks.SPRUCE_BUTTON.getDefaultState().with(Properties.WALL_MOUNT_LOCATION, WallMountLocation.CEILING);
                    case UP ->
                            Blocks.SPRUCE_BUTTON.getDefaultState().with(Properties.WALL_MOUNT_LOCATION, WallMountLocation.FLOOR);
                    default ->
                            Blocks.SPRUCE_BUTTON.getDefaultState().with(Properties.HORIZONTAL_FACING, blockPosDirectionPair.getRight());
                }, NOTIFY_LISTENERS);
            }
        });
        int clustersCollected = amethystClusterPositions.size() - clustersLeft.get();

        // Re-grow the buds so they are visible.
        this.growClusters();

        // Calculate and show layout efficiency.
        float efficiency = 100f * (clustersCollected) / amethystClusterPositions.size();
        String layoutName = String.join(" ", Arrays.stream(directions).map(Direction::toString).collect(Collectors.joining(" ")));
        sendCommandFeedback(" %s: %d%% (%d/%d)", layoutName, (int) efficiency, clustersCollected, amethystClusterPositions.size());
    }

    /**
     * Analyzes the geode by projecting the geode in all combinations of directions and sends feedback to the player.
     * Only one of the opposite directions is used.
     * For example, out of {@link Direction#NORTH} and {@link Direction#SOUTH}, only {@link Direction#SOUTH} is used.
     */
    public void geodesyAnalyze() {
        sendCommandFeedback("---");

        // Return if geodesy area has not been run yet.
        if (geode == null) {
            sendCommandFeedback("No area to analyze. Select an area with /geodesy area first.");
            return;
        }

        // Run all possible projections and show the efficiencies.
        sendCommandFeedback("Projection efficiency:");
        geodesyProject(new Direction[]{Direction.EAST});
        geodesyProject(new Direction[]{Direction.SOUTH});
        geodesyProject(new Direction[]{Direction.UP});
        geodesyProject(new Direction[]{Direction.EAST, Direction.SOUTH});
        geodesyProject(new Direction[]{Direction.EAST, Direction.UP});
        geodesyProject(new Direction[]{Direction.SOUTH, Direction.UP});
        geodesyProject(new Direction[]{Direction.EAST, Direction.SOUTH, Direction.UP});
        // Clean up the results of the last projection.
        geodesyProject(null);
        // Advise the user.
        sendCommandFeedback("Now run /geodesy project with your chosen projections.");
    }

    /**
     * Assembles the flying machines and generates wiring and water collection after the player places the sticky blocks and
     * the mob heads indicating engines and stopping blocks.
     */
    void geodesyAssemble() {
        // Return if geodesy area has not been run yet.
        if (geode == null) {
            sendCommandFeedback("No area to analyze. Select an area with /geodesy area first.");
            return;
        }

        // Plop the clock at the top
        BlockPos clockPos = new BlockPos((geode.getMinX() + geode.getMaxX()) / 2 + 3, geode.getMaxY() + CLOCK_Y_OFFSET, (geode.getMinZ() + geode.getMaxZ()) / 2 + 1);
        BlockPos torchPos = buildClock(clockPos, Direction.WEST, Direction.NORTH);

        // Run along all the axes and move all slime/honey blocks inside the frame.
        for (Direction direction : Direction.values()) {
            geode.slice(direction.getAxis(), slice -> {
                // Calculate positions of the source and target blocks for moving.
                BlockPos targetPos = slice.getEndpoint(direction).offset(direction, WALL_OFFSET);
                BlockPos sourcePos = targetPos.offset(direction, 1);
                Block sourceBlock = world.getBlockState(sourcePos).getBlock();
                // Check that the operation can succeed.
                if (STICKY_BLOCKS.contains(sourceBlock)) {
                    world.setBlockState(targetPos, world.getBlockState(sourcePos), NOTIFY_LISTENERS);
                    world.setBlockState(sourcePos, Blocks.AIR.getDefaultState(), NOTIFY_LISTENERS);
                }
            });
        }

        // Check each slice for a marker block.
        for (Direction slicingDirection : Direction.values()) {
            List<BlockPos> triggerObserverPositions = new ArrayList<>();
            geode.slice(slicingDirection.getAxis(), slice -> {
                // Check for blocker marker block.
                BlockPos blockerPos = slice.getEndpoint(slicingDirection).offset(slicingDirection, WALL_OFFSET + 2);
                BlockPos oppositeWallPos = slice.getEndpoint(slicingDirection.getOpposite()).offset(slicingDirection, -WALL_OFFSET);
                if (!MARKERS_BLOCKER.contains(world.getBlockState(blockerPos).getBlock())) return;
                // Find the position of the first machine block.
                BlockPos firstMachinePos = null;
                for (Direction direction : Direction.values()) {
                    if (MARKERS_MACHINE.contains(world.getBlockState(blockerPos.offset(direction)).getBlock())) {
                        firstMachinePos = blockerPos.offset(direction);
                        break;
                    }
                }
                if (firstMachinePos == null) return;
                // First the direction of the second (and third) machine block.
                Direction machineDirection = null;
                for (Direction direction : Direction.values()) {
                    if (MARKERS_MACHINE.contains(world.getBlockState(firstMachinePos.offset(direction, 1)).getBlock()) && MARKERS_MACHINE.contains(world.getBlockState(firstMachinePos.offset(direction, 2)).getBlock())) {
                        machineDirection = direction;
                        break;
                    }
                }
                if (machineDirection == null) return;
                // Read the sticky block at machine position (we need its opposite).
                BlockPos stickyPos = slice.getEndpoint(slicingDirection).offset(slicingDirection, WALL_OFFSET);
                Block stickyBlock = world.getBlockState(stickyPos).getBlock();
                if (stickyBlock == Blocks.SLIME_BLOCK) stickyBlock = Blocks.HONEY_BLOCK;
                else if (stickyBlock == Blocks.HONEY_BLOCK) stickyBlock = Blocks.SLIME_BLOCK;
                else return;
                // Important: the actual machine is built one block closer to the geode
                // than the player-placed markers are. Also wipe out the blocker marker because
                // it doesn't get removed otherwise.
                world.setBlockState(blockerPos, Blocks.AIR.getDefaultState(), NOTIFY_LISTENERS);
                blockerPos = blockerPos.offset(slicingDirection.getOpposite());
                firstMachinePos = firstMachinePos.offset(slicingDirection.getOpposite());
                // All good - build the machine.
                BlockPos triggerObserverPosition = buildMachine(blockerPos, firstMachinePos, slicingDirection, machineDirection, stickyBlock, oppositeWallPos);
                triggerObserverPositions.add(triggerObserverPosition);
            });

            // Do nothing for this direction if there's no machines - the wiring logic would fail.
            if (triggerObserverPositions.isEmpty()) continue;

            // Run the wiring building logic.
            if (slicingDirection == Direction.UP) {
                buildTriggerWiringUp(triggerObserverPositions, torchPos);
            } else if (slicingDirection != Direction.DOWN) {
                buildTriggerWiringHorizontal(triggerObserverPositions, slicingDirection);
            } else {
                // Direction.DOWN... no support for automatic wiring for that.
            }
        }

        // Fill all gaps in walls with moss. This should be way cheaper than using tons of obsidian.
        IterableBlockBox wallsBox = new IterableBlockBox(geode.expand(WALL_OFFSET));
        buildWalls(wallsBox);

        // Generate the water collection system.
        WaterCollectionSystemGenerator.generate(world, geode.expand(WALL_OFFSET - 1));
    }

    private void buildTriggerWiringHorizontal(List<BlockPos> observerPositions, Direction slicingDirection) {
        // Skip the wiring if there are no observers.
        if (observerPositions.isEmpty()) return;

        // Calculate the volume containing the trigger observers.
        BlockBox observersVolume = BlockBox.encompassPositions(observerPositions).orElseThrow();

        // Calculate the lower edge of the trigger volume (shaped 1x1xN blocks).
        IterableBlockBox triggerVolumeLowerEdge = new IterableBlockBox(observersVolume.getMinX(), observersVolume.getMinY(), observersVolume.getMinZ(), observersVolume.getMaxX(), observersVolume.getMinY(), observersVolume.getMaxZ());

        // Build the trigger wiring along the lower edge.
        triggerVolumeLowerEdge.forEachPosition(triggerPos -> {
            // Calculate the 1x1 vertical box that encompasses all the possible observer positions in the current slice.
            IterableBlockBox observersBox = new IterableBlockBox(triggerPos.getX(), observersVolume.getMinY(), triggerPos.getZ(), triggerPos.getX(), observersVolume.getMaxY(), triggerPos.getZ());

            // Create a list of all needed scaffolding positions in this slice.
            List<BlockPos> scaffoldingPositions = observerPositions.stream()
                    // Extract all the observers belonging to the current slice
                    .filter(observersBox::contains)
                    // Offset them all one block out, to become needed scaffolding positions
                    .map(blockPos -> blockPos.offset(slicingDirection)).collect(Collectors.toList());
            if (!scaffoldingPositions.isEmpty()) {
                // Add the bottom scaffolding, which is always needed no matter what.
                scaffoldingPositions.add(triggerPos.offset(slicingDirection));
            }

            /*
             * Wiring:
             *
             *  n <#
             *  1 <#
             *  0 o##
             * -1  -@.
             * -2    F
             *    0123
             *
             * o build origin (lower block of the observer tower) a.k.a. triggerPos
             * < observer
             * # scaffolding
             * - trapdoor
             * @ target
             * . redstone dust
             * F full block
             *
             * In slices without observers, the only blocks placed are solid and redstone dust.
             */

            // Place solid block and redstone wire - these are always placed.
            world.setBlockState(triggerPos.offset(slicingDirection, 3).offset(Direction.UP, -2), FULL_BLOCK.getDefaultState(), NOTIFY_LISTENERS);
            world.setBlockState(triggerPos.offset(slicingDirection, 3).offset(Direction.UP, -1), Blocks.REDSTONE_WIRE.getDefaultState(), NOTIFY_LISTENERS);

            // The rest of wiring only applies if there are any observers present.
            if (!scaffoldingPositions.isEmpty()) {
                world.setBlockState(triggerPos.offset(slicingDirection, 1).offset(Direction.UP, -1), Blocks.IRON_TRAPDOOR.getDefaultState().with(TrapdoorBlock.FACING, slicingDirection).with(TrapdoorBlock.HALF, BlockHalf.TOP), NOTIFY_LISTENERS);
                world.setBlockState(triggerPos.offset(slicingDirection, 2).offset(Direction.UP, -1), Blocks.TARGET.getDefaultState(), NOTIFY_LISTENERS);
                world.setBlockState(triggerPos.offset(slicingDirection, 2).offset(Direction.UP, 0), Blocks.SCAFFOLDING.getDefaultState().with(ScaffoldingBlock.DISTANCE, 0), NOTIFY_LISTENERS);
                IterableBlockBox scaffoldingBox = new IterableBlockBox(BlockBox.encompassPositions(scaffoldingPositions).orElseThrow());
                scaffoldingBox.forEachPosition(scaffoldingPos -> world.setBlockState(scaffoldingPos, Blocks.SCAFFOLDING.getDefaultState().with(ScaffoldingBlock.DISTANCE, 0), NOTIFY_LISTENERS));
            }
        });

        // Place all the observers last, so they don't trigger.
        observerPositions.forEach(observerPos -> world.setBlockState(observerPos, Blocks.OBSERVER.getDefaultState().with(Properties.FACING, slicingDirection), NOTIFY_LISTENERS));
    }

    private void buildTriggerWiringUp(List<BlockPos> observerPositions, BlockPos torchPos) {
        /*
         * On the top, the trigger wiring is a simple X-Y grid of redstone dust:
         * 1. On the X axis, there is a line running across the entire trigger area up to the torch.
              This line is on the Z coordinate of the torch.
         * 2. On the Z axis, there are lines running from each trigger point down to the center line.
         */

        List<IterableBlockBox> lines = new ArrayList<>();

        // The Z lines are per-observer.
        observerPositions.forEach(blockPos -> lines.add(new IterableBlockBox(blockPos.getX(), blockPos.getY(), blockPos.getZ(), blockPos.getX(), blockPos.getY(), torchPos.getZ())));

        // The X axis line needs to connect to the trigger position area - add it.
        // It's okay to modify it here, as no other code uses it.
        observerPositions.add(torchPos.offset(Direction.DOWN, 2));
        IterableBlockBox xLineArea = new IterableBlockBox(BlockBox.encompassPositions(observerPositions).orElseThrow());
        IterableBlockBox xLine = new IterableBlockBox(xLineArea.getMinX(), xLineArea.getMinY(), torchPos.getZ(), xLineArea.getMaxX(), xLineArea.getMinY(), torchPos.getZ());
        lines.add(xLine);

        // Create all the lines with redstone dust on top.
        lines.forEach(blockBox -> blockBox.forEachPosition(blockPos -> {
            // Place a solid block if it's not already there.
            if (world.getBlockState(blockPos).getBlock() == Blocks.AIR)
                world.setBlockState(blockPos, FULL_BLOCK.getDefaultState());
            // Place redstone dust on top if it's not already there.
            if (world.getBlockState(blockPos.offset(Direction.UP)).getBlock() == Blocks.AIR)
                world.setBlockState(blockPos.offset(Direction.UP), Blocks.REDSTONE_WIRE.getDefaultState());
        }));
    }

    private void buildWalls(IterableBlockBox wallsBox) {
        for (Direction slicingDirection : Direction.values()) {
            // Top wall (lid) is transparent, but we still run the processing
            // to remove all blocks that should be removed.
            BlockState wallBlock = (slicingDirection == Direction.UP) ? Blocks.AIR.getDefaultState() : Blocks.MOSS_BLOCK.getDefaultState();
            wallsBox.slice(slicingDirection.getAxis(), iterableBlockBox -> {
                BlockPos end = iterableBlockBox.getEndpoint(slicingDirection);
                if (!PRESERVE_WALL_BLOCKS.contains(world.getBlockState(end).getBlock()))
                    world.setBlockState(end, wallBlock);
            });
        }
    }

    /**
     * Clears the geode work area.
     * Places walls around the border of the work area to prevent outside fluids and falling blocks.
     * Adds a command block to executre the {@link #geodesyArea(World, BlockPos, BlockPos) area command} for this area again.
     *
     * @param force force run this method again, even if it has already been run.
     */
    private void prepareWorkArea(boolean force) {
        Objects.requireNonNull(geode, "Geode is null. This should never happen????");
        IterableBlockBox workBoundingBox = new IterableBlockBox(geode.expand(BUILD_MARGIN));
        BlockPos commandBlockPos = new BlockPos(workBoundingBox.getMaxX(), workBoundingBox.getMaxY(), workBoundingBox.getMaxZ());

        // Check for existing command block, bail out if found.
        if (!force) {
            if (world.getBlockState(commandBlockPos).getBlock() == Blocks.COMMAND_BLOCK) return;
        }

        // Wipe out the area (except stuff we preserve)
        workBoundingBox.forEachPosition(blockPos -> {
            if (!PRESERVE_BLOCKS.contains(world.getBlockState(blockPos).getBlock()))
                world.setBlockState(blockPos, Blocks.AIR.getDefaultState(), NOTIFY_LISTENERS);
        });

        // Place walls inside to prevent water and falling blocks from going bonkers.
        IterableBlockBox wallsBoundingBox = new IterableBlockBox(workBoundingBox.expand(1));
<<<<<<< HEAD
        wallsBoundingBox.forEachWallPosition(blockPos -> world.setBlockState(blockPos, WORK_AREA_WALL.getDefaultState(), NOTIFY_LISTENERS));
=======
        wallsBoundingBox.forEachWallPosition(blockPos -> {
            if (!PRESERVE_BLOCKS.contains(world.getBlockState(blockPos).getBlock()))
                world.setBlockState(blockPos, WORK_AREA_WALL.getDefaultState(), NOTIFY_LISTENERS);
        });
>>>>>>> 6f769d5c

        // Add a command block to allow the player to re-execute the command easily.
        String resumeCommand = String.format("/geodesy area %d %d %d %d %d %d", geode.getMinX(), geode.getMinY(), geode.getMinZ(), geode.getMaxX(), geode.getMaxY(), geode.getMaxZ());

        world.setBlockState(commandBlockPos, Blocks.COMMAND_BLOCK.getDefaultState(), NOTIFY_LISTENERS);
        CommandBlockBlockEntity commandBlock = (CommandBlockBlockEntity) world.getBlockEntity(commandBlockPos);
        if (commandBlock == null) {
            LOGGER.error("Command blocks are disabled on the server - unable to save the resume command.");
            return;
        }
        commandBlock.getCommandExecutor().setCommand(resumeCommand);
        commandBlock.markDirty();
    }

    /**
     * Detects geodes in the supplied area.
     * Sets {@link #geode}, {@link #buddingAmethystPositions}, and {@link #amethystClusterPositions}.
     * Also clears the above fields if no geode is found.
     *
     * @param pos1 one corner of the area
     * @param pos2 the other corner of the area
     */
    private void detectGeode(BlockPos pos1, BlockPos pos2) {
        // Calculate the correct min/max coordinates and construct a box.
        IterableBlockBox scanBox = new IterableBlockBox(new BlockBox(Math.min(pos1.getX(), pos2.getX()), Math.min(pos1.getY(), pos2.getY()), Math.min(pos1.getZ(), pos2.getZ()), Math.max(pos1.getX(), pos2.getX()), Math.max(pos1.getY(), pos2.getY()), Math.max(pos1.getZ(), pos2.getZ())));

        // Scan the box, marking any positions with budding amethyst, and
        // calculate the minimum bounding box that contains these positions.
        buddingAmethystPositions = new ArrayList<>();
        AtomicInteger minX = new AtomicInteger(Integer.MAX_VALUE);
        AtomicInteger minY = new AtomicInteger(Integer.MAX_VALUE);
        AtomicInteger minZ = new AtomicInteger(Integer.MAX_VALUE);
        AtomicInteger maxX = new AtomicInteger(Integer.MIN_VALUE);
        AtomicInteger maxY = new AtomicInteger(Integer.MIN_VALUE);
        AtomicInteger maxZ = new AtomicInteger(Integer.MIN_VALUE);
        scanBox.forEachPosition(blockPos -> {
            if (world.getBlockState(blockPos).getBlock() == Blocks.BUDDING_AMETHYST) {
                buddingAmethystPositions.add(blockPos);
                // Expand the bounding box to include this position.
                if (blockPos.getX() < minX.get()) minX.set(blockPos.getX());
                if (blockPos.getX() > maxX.get()) maxX.set(blockPos.getX());
                if (blockPos.getY() < minY.get()) minY.set(blockPos.getY());
                if (blockPos.getY() > maxY.get()) maxY.set(blockPos.getY());
                if (blockPos.getZ() < minZ.get()) minZ.set(blockPos.getZ());
                if (blockPos.getZ() > maxZ.get()) maxZ.set(blockPos.getZ());
            }
        });

        if (minX.get() == Integer.MAX_VALUE) {
            sendCommandFeedback("I can't find any budding amethyst in the area you gave me. :(");
            geode = null;
            amethystClusterPositions = null;
            return;
        } else {
            sendCommandFeedback("Geode found. Now verify it's detected correctly and run /geodesy analyze.");
        }
        // Expand 1 to make sure we grab all the amethyst clusters as well.
        geode = new IterableBlockBox(minX.get(), minY.get(), minZ.get(), maxX.get(), maxY.get(), maxZ.get()).expand(1);
    }

    /**
     * Highlights the geode area.
     */
    private void highlightGeode() {
        Objects.requireNonNull(geode, "Geode is null. This should never happen????");
        // Highlight the geode area.
        int commandBlockOffset = WALL_OFFSET + 1;
        BlockPos structureBlockPos = new BlockPos(geode.getMinX() - commandBlockOffset, geode.getMinY() - commandBlockOffset, geode.getMinZ() - commandBlockOffset);
        BlockState structureBlockState = Blocks.STRUCTURE_BLOCK.getDefaultState().with(StructureBlock.MODE, StructureBlockMode.SAVE);
        world.setBlockState(structureBlockPos, structureBlockState, NOTIFY_LISTENERS);
        StructureBlockBlockEntity structure = (StructureBlockBlockEntity) world.getBlockEntity(structureBlockPos);
        if (structure == null) {
            LOGGER.error("StructureBlock tile entity is missing... this should never happen????");
            return;
        }
        structure.setTemplateName("geodesy:geode");
        structure.setOffset(new BlockPos(commandBlockOffset, commandBlockOffset, commandBlockOffset));
        structure.setSize(geode.getDimensions().add(1, 1, 1));
        structure.setShowBoundingBox(true);
        structure.markDirty();
    }

    /**
     * Counts all possible clusters from each budding block in {@link #buddingAmethystPositions}.
     */
    private void countClusters() {
        Objects.requireNonNull(buddingAmethystPositions, "Budding Amethyst List is null. This should never happen????");
        amethystClusterPositions = new ArrayList<>();
        buddingAmethystPositions.forEach(blockPos -> {
            for (Direction direction : Direction.values()) {
                BlockPos budPos = blockPos.offset(direction);
                if (world.getBlockState(budPos).getBlock() == Blocks.AIR) {
                    amethystClusterPositions.add(new Pair<>(budPos, direction));
                }
            }
        });
    }

    /**
     * Sets all the clusters positions to cluster blocks if it is currently air.
     * Basically grows all the clusters.
     */
    private void growClusters() {
        Objects.requireNonNull(amethystClusterPositions, "Amethyst Cluster List is null. This should never happen????");
        amethystClusterPositions.forEach(blockPosDirectionPair -> {
            if (world.getBlockState(blockPosDirectionPair.getLeft()).getBlock() == Blocks.AIR) {
                world.setBlockState(blockPosDirectionPair.getLeft(), Blocks.AMETHYST_CLUSTER.getDefaultState().with(AmethystClusterBlock.FACING, blockPosDirectionPair.getRight()));
            }
        });
    }

    /**
     * Projects the geode to a plane in a direction.
     * Slices with budding amethyst(s) are marked with crying obsidian.
     * Slices with amethyst cluster(s) that needs to be harvested are marked with pumpkin.
     *
     * @param direction The direction to project the geode to.
     * @author Kosma Moczek, Kevinthegreat
     */
    private void projectGeode(Direction direction) {
        Objects.requireNonNull(buddingAmethystPositions, "Budding Amethyst List is null. This should never happen????");
        Objects.requireNonNull(amethystClusterPositions, "Amethyst Cluster List is null. This should never happen????");
        // Mark wall for slices with budding amethysts.
        buddingAmethystPositions.forEach(blockPos -> {
            BlockPos wallPos = getWallPos(blockPos, direction);
            world.setBlockState(wallPos, Blocks.CRYING_OBSIDIAN.getDefaultState(), NOTIFY_LISTENERS);
        });
        // Mark wall for slices that needs to be harvested and have no budding amethysts.
        amethystClusterPositions.forEach(blockPosDirectionPair -> {
            // Check if the cluster is harvested.
            if (world.getBlockState(blockPosDirectionPair.getLeft()).getBlock() == Blocks.AMETHYST_CLUSTER) {
                BlockPos wallPos = getWallPos(blockPosDirectionPair.getLeft(), direction);
                BlockPos oppositeWallPos = getWallPos(blockPosDirectionPair.getLeft(), direction.getOpposite());
                // Check if the slice is marked with budding amethyst.
                if (world.getBlockState(wallPos).getBlock() != Blocks.CRYING_OBSIDIAN) {
                    // Mark all clusters in the slice as harvested.
                    BlockPos.iterate(wallPos, oppositeWallPos).forEach(pos -> world.setBlockState(pos, Blocks.AIR.getDefaultState(), NOTIFY_LISTENERS));
                    world.setBlockState(wallPos, Blocks.PUMPKIN.getDefaultState(), NOTIFY_LISTENERS);
                }
            }
        });
    }

    /**
     * Gets the position on the wall (with wall offset) of the geode bounding box for a position in a direction.
     *
     * @param blockPos  The block position.
     * @param direction The direction.
     * @return The position on the wall (with wall offset).
     * @author Kevinthegreat
     */
    private BlockPos getWallPos(BlockPos blockPos, Direction direction) {
        Objects.requireNonNull(geode, "Geode is null. This should never happen????");
        return switch (direction) {
            case EAST -> new BlockPos(geode.getMaxX() + WALL_OFFSET, blockPos.getY(), blockPos.getZ());
            case WEST -> new BlockPos(geode.getMinX() - WALL_OFFSET, blockPos.getY(), blockPos.getZ());
            case UP -> new BlockPos(blockPos.getX(), geode.getMaxY() + WALL_OFFSET, blockPos.getZ());
            case DOWN -> new BlockPos(blockPos.getX(), geode.getMinY() - WALL_OFFSET, blockPos.getZ());
            case SOUTH -> new BlockPos(blockPos.getX(), blockPos.getY(), geode.getMaxZ() + WALL_OFFSET);
            case NORTH -> new BlockPos(blockPos.getX(), blockPos.getY(), geode.getMinZ() - WALL_OFFSET);
        };
    }

    //TODO I'm confused, someone else document this please

    /**
     * Builds the flying machine.
     *
     * @param blockerPos      the position of the blocker block
     * @param pos             the position of the flying machine
     * @param directionAlong
     * @param directionUp
     * @param stickyBlock     the sticky block to use
     * @param oppositeWallPos the position of the opposite wall
     * @return the position of the observer that can trigger the machine
     */
    private BlockPos buildMachine(BlockPos blockerPos, BlockPos pos, Direction directionAlong, Direction directionUp, Block stickyBlock, BlockPos oppositeWallPos) {
        /*
         * It looks like this:
         * S HHH
         * S HVHH[<N<
         * SB[L>]SSSB
         */
        // Blocker block.
        world.setBlockState(blockerPos, Blocks.OBSIDIAN.getDefaultState(), NOTIFY_LISTENERS);
        // Clear out the machine marker blocks.
        world.setBlockState(pos.offset(directionUp, 0), Blocks.AIR.getDefaultState(), NOTIFY_LISTENERS);
        world.setBlockState(pos.offset(directionUp, 1), Blocks.AIR.getDefaultState(), NOTIFY_LISTENERS);
        world.setBlockState(pos.offset(directionUp, 2), Blocks.AIR.getDefaultState(), NOTIFY_LISTENERS);
        pos = pos.offset(directionAlong, 1);
        // First layer: piston, 2 slime
        world.setBlockState(pos.offset(directionUp, 0), Blocks.STICKY_PISTON.getDefaultState().with(Properties.FACING, directionAlong.getOpposite()), NOTIFY_LISTENERS);
        world.setBlockState(pos.offset(directionUp, 1), stickyBlock.getDefaultState(), NOTIFY_LISTENERS);
        world.setBlockState(pos.offset(directionUp, 2), stickyBlock.getDefaultState(), NOTIFY_LISTENERS);
        pos = pos.offset(directionAlong, 1);
        // Second layer: redstone lamp, observer, slime (order is important)
        world.setBlockState(pos.offset(directionUp, 2), stickyBlock.getDefaultState(), NOTIFY_LISTENERS);
        world.setBlockState(pos.offset(directionUp, 1), Blocks.OBSERVER.getDefaultState().with(Properties.FACING, directionUp), NOTIFY_LISTENERS);
        world.setBlockState(pos.offset(directionUp, 0), Blocks.REDSTONE_LAMP.getDefaultState(), NOTIFY_LISTENERS);
        pos = pos.offset(directionAlong, 1);
        // Third layer: observer, slime, slime
        world.setBlockState(pos.offset(directionUp, 0), Blocks.OBSERVER.getDefaultState().with(Properties.FACING, directionAlong.getOpposite()), NOTIFY_LISTENERS);
        world.setBlockState(pos.offset(directionUp, 1), stickyBlock.getDefaultState(), NOTIFY_LISTENERS);
        world.setBlockState(pos.offset(directionUp, 2), stickyBlock.getDefaultState(), NOTIFY_LISTENERS);
        pos = pos.offset(directionAlong, 1);
        // Fourth layer: piston, slime
        world.setBlockState(pos.offset(directionUp, 0), Blocks.STICKY_PISTON.getDefaultState().with(Properties.FACING, directionAlong), NOTIFY_LISTENERS);
        world.setBlockState(pos.offset(directionUp, 1), stickyBlock.getDefaultState(), NOTIFY_LISTENERS);
        pos = pos.offset(directionAlong, 1);
        // Fifth layer: slime, piston
        world.setBlockState(pos.offset(directionUp, 0), Blocks.SLIME_BLOCK.getDefaultState(), NOTIFY_LISTENERS);
        world.setBlockState(pos.offset(directionUp, 1), Blocks.STICKY_PISTON.getDefaultState().with(Properties.FACING, directionAlong.getOpposite()), NOTIFY_LISTENERS);
        pos = pos.offset(directionAlong, 2);
        // [SKIP!] Seventh layer: slime, note block
        world.setBlockState(pos.offset(directionUp, 0), Blocks.SLIME_BLOCK.getDefaultState(), NOTIFY_LISTENERS);
        world.setBlockState(pos.offset(directionUp, 1), Blocks.NOTE_BLOCK.getDefaultState(), NOTIFY_LISTENERS);
        pos = pos.offset(directionAlong, -1);
        // [GO BACK!] Sixth layer: slime, observer
        // This one is tricky, we initially set the observer in a wrong direction
        // so the note block tune change is not triggered.
        world.setBlockState(pos.offset(directionUp, 1), Blocks.OBSERVER.getDefaultState().with(Properties.FACING, directionUp), NOTIFY_LISTENERS);
        world.setBlockState(pos.offset(directionUp, 0), Blocks.SLIME_BLOCK.getDefaultState(), NOTIFY_LISTENERS);
        world.setBlockState(pos.offset(directionUp, 1), Blocks.OBSERVER.getDefaultState().with(Properties.FACING, directionAlong), NOTIFY_LISTENERS);
        pos = pos.offset(directionAlong, 2);
        // [SKIP AGAIN!] Eighth layer: blocker
        world.setBlockState(pos.offset(directionUp, 0), Blocks.OBSIDIAN.getDefaultState(), NOTIFY_LISTENERS);

        // Also blocker on the other end (the other wall).
        world.setBlockState(oppositeWallPos, Blocks.OBSIDIAN.getDefaultState(), NOTIFY_LISTENERS);

        // Return the position of the observer that can trigger the machine.
        // It will be used later (in separate logic) to create the trigger wiring.
        return pos.offset(directionUp, 1);
    }

    /**
     * Builds the clock for the farm.
     *
     * @param startPos      the position of the clock.
     * @param directionMain the direction of the main axis of the clock.
     * @param directionSide the direction of the side axis of the clock.
     * @return the torch position of the clock
     */
    private BlockPos buildClock(BlockPos startPos, Direction directionMain, Direction directionSide) {
        // Platform
        for (int i = 0; i < 6; i++)
            for (int j = 0; j < 3; j++)
                world.setBlockState(startPos.offset(directionMain, i).offset(directionSide, j), FULL_BLOCK.getDefaultState());

        // Four solid blocks
        world.setBlockState(startPos.offset(directionMain, 0).offset(directionSide, 1).offset(Direction.UP, 1), FULL_BLOCK.getDefaultState());
        world.setBlockState(startPos.offset(directionMain, 0).offset(directionSide, 2).offset(Direction.UP, 1), FULL_BLOCK.getDefaultState());
        world.setBlockState(startPos.offset(directionMain, 5).offset(directionSide, 1).offset(Direction.UP, 1), FULL_BLOCK.getDefaultState());
        world.setBlockState(startPos.offset(directionMain, 5).offset(directionSide, 2).offset(Direction.UP, 1), FULL_BLOCK.getDefaultState());

        // Lever
        world.setBlockState(startPos.offset(directionMain, -1).offset(directionSide, 2).offset(Direction.UP, 1), Blocks.LEVER.getDefaultState().with(Properties.HORIZONTAL_FACING, directionMain.getOpposite()).with(Properties.POWERED, true));

        // Four redstone dusts
        BlockState redstoneDustPlus = Blocks.REDSTONE_WIRE.getDefaultState().with(Properties.EAST_WIRE_CONNECTION, WireConnection.SIDE).with(Properties.WEST_WIRE_CONNECTION, WireConnection.SIDE).with(Properties.NORTH_WIRE_CONNECTION, WireConnection.SIDE).with(Properties.SOUTH_WIRE_CONNECTION, WireConnection.SIDE);
        world.setBlockState(startPos.offset(directionMain, 0).offset(directionSide, 0).offset(Direction.UP, 1), redstoneDustPlus.with(Properties.POWER, 2));
        world.setBlockState(startPos.offset(directionMain, 0).offset(directionSide, 2).offset(Direction.UP, 2), redstoneDustPlus);
        world.setBlockState(startPos.offset(directionMain, 5).offset(directionSide, 0).offset(Direction.UP, 1), redstoneDustPlus);
        world.setBlockState(startPos.offset(directionMain, 5).offset(directionSide, 2).offset(Direction.UP, 2), redstoneDustPlus);

        // Two redstone blocks
        world.setBlockState(startPos.offset(directionMain, 3).offset(directionSide, 0).offset(Direction.UP, 1), Blocks.REDSTONE_BLOCK.getDefaultState());
        world.setBlockState(startPos.offset(directionMain, 3).offset(directionSide, 2).offset(Direction.UP, 2), Blocks.REDSTONE_BLOCK.getDefaultState());

        // Dropper (41 sticks)
        world.setBlockState(startPos.offset(directionMain, 2).offset(directionSide, 1).offset(Direction.UP, 1), Blocks.DROPPER.getDefaultState().with(Properties.FACING, directionMain));
        DropperBlockEntity dropper = (DropperBlockEntity) world.getBlockEntity(startPos.offset(directionMain, 2).offset(directionSide, 1).offset(Direction.UP, 1));
        if (dropper != null) {
            ItemStack sticks41 = Items.STICK.getDefaultStack();
            sticks41.setCount(41);
            dropper.setStack(0, sticks41);
            dropper.markDirty();
        }

        // Hopper (4 stacks + 49 sticks)
        world.setBlockState(startPos.offset(directionMain, 3).offset(directionSide, 2).offset(Direction.UP, 1), Blocks.HOPPER.getDefaultState().with(Properties.HOPPER_FACING, directionMain.getOpposite()));
        world.setBlockState(startPos.offset(directionMain, 3).offset(directionSide, 2).offset(Direction.UP, 1), Blocks.HOPPER.getDefaultState().with(Properties.HOPPER_FACING, directionMain.getOpposite())); // invisible block bug????
        HopperBlockEntity hopper = (HopperBlockEntity) world.getBlockEntity(startPos.offset(directionMain, 3).offset(directionSide, 2).offset(Direction.UP, 1));
        if (hopper != null) {
            ItemStack sticks64 = Items.STICK.getDefaultStack();
            sticks64.setCount(64);
            ItemStack sticks49 = Items.STICK.getDefaultStack();
            sticks49.setCount(49);
            hopper.setStack(0, sticks64.copy());
            hopper.setStack(1, sticks64.copy());
            hopper.setStack(2, sticks64.copy());
            hopper.setStack(3, sticks64.copy());
            hopper.setStack(4, sticks49);
            hopper.markDirty();
        }

        // The other two hoppers (empty)
        world.setBlockState(startPos.offset(directionMain, 3).offset(directionSide, 1).offset(Direction.UP, 1), Blocks.HOPPER.getDefaultState().with(Properties.HOPPER_FACING, directionMain.getOpposite()));
        world.setBlockState(startPos.offset(directionMain, 3).offset(directionSide, 1).offset(Direction.UP, 1), Blocks.HOPPER.getDefaultState().with(Properties.HOPPER_FACING, directionMain.getOpposite())); // invisible block bug????
        world.setBlockState(startPos.offset(directionMain, 2).offset(directionSide, 2).offset(Direction.UP, 1), Blocks.HOPPER.getDefaultState().with(Properties.HOPPER_FACING, directionMain));

        // Four comparators
        world.setBlockState(startPos.offset(directionMain, 1).offset(directionSide, 1).offset(Direction.UP, 1), Blocks.COMPARATOR.getDefaultState().with(Properties.HORIZONTAL_FACING, directionMain));
        world.setBlockState(startPos.offset(directionMain, 1).offset(directionSide, 2).offset(Direction.UP, 1), Blocks.COMPARATOR.getDefaultState().with(Properties.HORIZONTAL_FACING, directionMain));
        world.setBlockState(startPos.offset(directionMain, 4).offset(directionSide, 1).offset(Direction.UP, 1), Blocks.COMPARATOR.getDefaultState().with(Properties.HORIZONTAL_FACING, directionMain.getOpposite()));
        world.setBlockState(startPos.offset(directionMain, 4).offset(directionSide, 2).offset(Direction.UP, 1), Blocks.COMPARATOR.getDefaultState().with(Properties.HORIZONTAL_FACING, directionMain.getOpposite()));

        // Note block
        world.setBlockState(startPos.offset(directionMain, 2).offset(directionSide, 1).offset(Direction.UP, 2), Blocks.NOTE_BLOCK.getDefaultState());

        // Four sticky pistons
        world.setBlockState(startPos.offset(directionMain, 1).offset(directionSide, 0).offset(Direction.UP, 1), Blocks.STICKY_PISTON.getDefaultState().with(Properties.FACING, directionMain));
        world.setBlockState(startPos.offset(directionMain, 4).offset(directionSide, 0).offset(Direction.UP, 1), Blocks.STICKY_PISTON.getDefaultState().with(Properties.FACING, directionMain.getOpposite()));
        world.setBlockState(startPos.offset(directionMain, 1).offset(directionSide, 2).offset(Direction.UP, 2), Blocks.STICKY_PISTON.getDefaultState().with(Properties.FACING, directionMain));
        world.setBlockState(startPos.offset(directionMain, 4).offset(directionSide, 2).offset(Direction.UP, 2), Blocks.STICKY_PISTON.getDefaultState().with(Properties.FACING, directionMain.getOpposite()));

        // Torch gotta be last
        BlockPos torchPos = startPos.offset(directionMain, -1);
        world.setBlockState(torchPos, Blocks.REDSTONE_WALL_TORCH.getDefaultState().with(Properties.HORIZONTAL_FACING, directionMain.getOpposite()).with(Properties.LIT, false));
        return torchPos;
    }

    /**
     * A little kludge to avoid having to pass the "player" around all the time;
     * instead we rely on the caller setting it before calling methods on us.
     * We use a weak reference, so we don't keep the player around (we don't own it).
     */
    private WeakReference<ServerPlayerEntity> player;

    public void setPlayerEntity(ServerPlayerEntity player) {
        this.player = new WeakReference<>(player);
    }

    /**
     * Sends command feedback to the player, which should appear in the player's chat.
     *
     * @param message the text to send.
     */
    private void sendCommandFeedback(Text message) {
        ServerPlayerEntity serverPlayerEntity = player.get();
        if (serverPlayerEntity == null) {
            LOGGER.error("Player went away????");
            return;
        }
        serverPlayerEntity.sendMessage(message);
    }

    /**
     * Sends command feedback with formatting.
     *
     * @param format the string to send.
     * @param args   the arguments for the string
     * @see #sendCommandFeedback(Text)
     */
    private void sendCommandFeedback(String format, Object... args) {
        sendCommandFeedback(Text.of(String.format(format, args)));
    }
}<|MERGE_RESOLUTION|>--- conflicted
+++ resolved
@@ -436,14 +436,11 @@
 
         // Place walls inside to prevent water and falling blocks from going bonkers.
         IterableBlockBox wallsBoundingBox = new IterableBlockBox(workBoundingBox.expand(1));
-<<<<<<< HEAD
-        wallsBoundingBox.forEachWallPosition(blockPos -> world.setBlockState(blockPos, WORK_AREA_WALL.getDefaultState(), NOTIFY_LISTENERS));
-=======
         wallsBoundingBox.forEachWallPosition(blockPos -> {
-            if (!PRESERVE_BLOCKS.contains(world.getBlockState(blockPos).getBlock()))
+            if (!PRESERVE_BLOCKS.contains(world.getBlockState(blockPos).getBlock())) {
                 world.setBlockState(blockPos, WORK_AREA_WALL.getDefaultState(), NOTIFY_LISTENERS);
+            }
         });
->>>>>>> 6f769d5c
 
         // Add a command block to allow the player to re-execute the command easily.
         String resumeCommand = String.format("/geodesy area %d %d %d %d %d %d", geode.getMinX(), geode.getMinY(), geode.getMinZ(), geode.getMaxX(), geode.getMaxY(), geode.getMaxZ());
